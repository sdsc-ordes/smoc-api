{
    "@type": "Sample",
<<<<<<< HEAD
    "collector": [
        "Foo university"
    ],
    "description": "A dummy sample for tests.",
    "name": "Sample 1",
    "sex": "Male"
=======
    "cell_type": "http://purl.obolibrary.org/obo/CL_0002627",
    "description": "Dummy sample for tests",
    "name": "Sample 1",
    "sex": "Male",
    "source_material": "http://purl.obolibrary.org/obo/UBERON_0002316"
>>>>>>> 09d51485
}<|MERGE_RESOLUTION|>--- conflicted
+++ resolved
@@ -1,17 +1,8 @@
 {
     "@type": "Sample",
-<<<<<<< HEAD
-    "collector": [
-        "Foo university"
-    ],
-    "description": "A dummy sample for tests.",
-    "name": "Sample 1",
-    "sex": "Male"
-=======
     "cell_type": "http://purl.obolibrary.org/obo/CL_0002627",
     "description": "Dummy sample for tests",
     "name": "Sample 1",
     "sex": "Male",
     "source_material": "http://purl.obolibrary.org/obo/UBERON_0002316"
->>>>>>> 09d51485
 }