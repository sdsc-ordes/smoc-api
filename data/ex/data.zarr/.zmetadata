{
    "metadata": {
        ".zattrs": {
            "@type": "MODO",
            "creation_date": "2024-01-17T00:00:00",
            "description": "Example modo for tests",
            "has_assay": "assay1",
            "id": "ex",
            "last_update_date": "2024-10-15"
        },
        ".zgroup": {
            "zarr_format": 2
        },
        "assay/.zgroup": {
            "zarr_format": 2
        },
        "assay/assay1/.zattrs": {
            "@type": "Assay",
            "description": "Example assay for tests",
            "has_sample": [
                "sample/sample1"
            ],
            "name": "Assay 1",
            "omics_type": [
                "GENOMICS"
            ]
        },
        "assay/assay1/.zgroup": {
            "zarr_format": 2
        },
        "data/.zgroup": {
            "zarr_format": 2
        },
        "data/demo1/.zattrs": {
            "@type": "DataEntity",
            "data_format": "CRAM",
            "data_path": "demo1.cram",
            "description": "Demo CRAM file for tests.",
            "has_reference": [
                "reference/reference1"
<<<<<<< HEAD
=======
            ],
            "has_sample": [
                "sample/sample1"
>>>>>>> 09d51485
            ],
            "name": "Demo 1"
        },
        "data/demo1/.zgroup": {
            "zarr_format": 2
        },
        "reference/.zgroup": {
            "zarr_format": 2
        },
        "reference/reference1/.zattrs": {
            "@type": "ReferenceGenome",
            "data_path": "reference.fa",
            "name": "Reference 1"
        },
        "reference/reference1/.zgroup": {
            "zarr_format": 2
        },
        "sample/.zgroup": {
            "zarr_format": 2
        },
        "sample/sample1/.zattrs": {
            "@type": "Sample",
<<<<<<< HEAD
            "collector": [
                "Foo university"
            ],
            "description": "A dummy sample for tests.",
            "name": "Sample 1",
            "sex": "Male"
=======
            "cell_type": "http://purl.obolibrary.org/obo/CL_0002627",
            "description": "Dummy sample for tests",
            "name": "Sample 1",
            "sex": "Male",
            "source_material": "http://purl.obolibrary.org/obo/UBERON_0002316"
>>>>>>> 09d51485
        },
        "sample/sample1/.zgroup": {
            "zarr_format": 2
        },
        "sequence/.zgroup": {
            "zarr_format": 2
        },
        "sequence/BA000007.3_bd7522/.zattrs": {
            "@type": "ReferenceSequence",
            "name": "BA000007.3",
            "sequence_md5": "bd75228f94e634734bc6038e15bac220",
            "source_uri": "/data/genomic/ecoli/ecoli_subset.fa"
        },
        "sequence/BA000007.3_bd7522/.zgroup": {
            "zarr_format": 2
        }
    },
    "zarr_consolidated_format": 1
}<|MERGE_RESOLUTION|>--- conflicted
+++ resolved
@@ -38,12 +38,9 @@
             "description": "Demo CRAM file for tests.",
             "has_reference": [
                 "reference/reference1"
-<<<<<<< HEAD
-=======
             ],
             "has_sample": [
                 "sample/sample1"
->>>>>>> 09d51485
             ],
             "name": "Demo 1"
         },
@@ -66,20 +63,11 @@
         },
         "sample/sample1/.zattrs": {
             "@type": "Sample",
-<<<<<<< HEAD
-            "collector": [
-                "Foo university"
-            ],
-            "description": "A dummy sample for tests.",
-            "name": "Sample 1",
-            "sex": "Male"
-=======
             "cell_type": "http://purl.obolibrary.org/obo/CL_0002627",
             "description": "Dummy sample for tests",
             "name": "Sample 1",
             "sex": "Male",
             "source_material": "http://purl.obolibrary.org/obo/UBERON_0002316"
->>>>>>> 09d51485
         },
         "sample/sample1/.zgroup": {
             "zarr_format": 2
