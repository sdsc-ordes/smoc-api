"""Basic CLI interface to create and interact with digital objects."""

# Use typer for CLI

from datetime import date
from enum import Enum
import os
from pathlib import Path
from typing import Any, List, Mapping, Optional
from typing_extensions import Annotated

import click
from linkml_runtime.loaders import json_loader
import modos_schema.datamodel as model
from pydantic import validate_call, HttpUrl
import sys
import typer
from types import SimpleNamespace
import zarr

from .api import MODO
from .helpers.schema import (
    UserElementType,
    get_enum_values,
    get_slots,
    get_slot_range,
    load_schema,
)

from . import __version__
from .genomics.htsget import HtsgetConnection
from .genomics.region import Region
from .io import parse_instance
from .remote import EndpointManager
from .storage import connect_s3


class RdfFormat(str, Enum):
    """Enumeration of RDF formats."""

    TURTLE = "turtle"
    RDF_XML = "xml"
    JSON_LD = "json-ld"


cli = typer.Typer(add_completion=False)


def prompt_for_slot(slot_name: str, prefix: str = "", optional: bool = False):
    """Prompt for a slot value."""
    slot_range = get_slot_range(slot_name)
    choices, default = None, None
    if slot_range == "datetime":
        default = date.today()
    elif load_schema().get_enum(slot_range):
        choices = click.Choice(get_enum_values(slot_range))
    elif optional:
        default = ""

    output = typer.prompt(
        f"{prefix}Enter a value for {slot_name}", default=default, type=choices
    )
    if output == "":
        output = None

    return output


def prompt_for_slots(
    target_class: type,
    exclude: Optional[Mapping[str, List]] = None,
    # add dict with exclude
) -> dict[str, Any]:
    """Prompt the user to provide values for the slots of input class.
    values of required fields can be excluded to repeat the prompt.

    Parameters
        ----------
        target_class
            Class to build
        exclude
            Mapping with the name of a slot as key  and list of invalid entries as values.
    """

    entries = {}
    required_slots = set(get_slots(target_class, required_only=True))
    optional_slots = (
        set(get_slots(target_class, required_only=False)) - required_slots
    )

    # Always require identifiers if possible
    if "id" in optional_slots:
        optional_slots.remove("id")
        required_slots.add("id")

    for slot_name in required_slots:
        entries[slot_name] = prompt_for_slot(slot_name, prefix="(required) ")
        if entries[slot_name] is None:
            raise ValueError(f"Missing required slot: {slot_name}")
        if exclude and entries.get(slot_name) in exclude.get(slot_name, []):
            print(
                f"Invalid value: {slot_name} must differ from {exclude[slot_name]}."
            )
            entries[slot_name] = prompt_for_slot(
                slot_name, prefix="(required) "
            )

    if optional_slots:
        for slot_name in optional_slots:
            entries[slot_name] = prompt_for_slot(
                slot_name,
                prefix="(optional) ",
                optional=True,
            )
    return entries


# Create command
@cli.command()
def create(
    ctx: typer.Context,
    object_directory: Annotated[Path, typer.Argument(...)],
    endpoint: Annotated[
        Optional[str],
        typer.Option(
            "--endpoint",
            "-e",
            help="Create remote instance on modos endpoint. Must point to a valid url",
        ),
    ] = None,
    from_file: Annotated[
        Optional[Path],
        typer.Option(
            "--from-file",
            "-f",
            help="Create a modo from a file. The file must be in json or yaml format.",
        ),
    ] = None,
    meta: Annotated[
        Optional[str],
        typer.Option(
            "--meta",
            "-m",
            help="Create instance from metadata provided as a json string.",
        ),
    ] = None,
):
    """Create a modo interactively or from a file."""
    typer.echo("Creating a digital object.", err=True)

    endpoint = ctx.obj.endpoint
    # Initialize object's directory
    if endpoint:
        s3 = list_endpoints(endpoint)["s3"]  # type: ignore
        fs = connect_s3(s3, {"anon": True})  # type: ignore
        if fs.exists(object_directory):
            raise ValueError(
                f"Remote directory already exists: {object_directory}"
            )
    elif object_directory.exists():
        raise ValueError(f"Directory already exists: {object_directory}")

    # Obtain object's metadata and create object
    if from_file and meta:
        raise ValueError("Only one of --from-file or --data can be used.")
    elif from_file:
        _ = MODO.from_file(from_file, object_directory, endpoint=endpoint)
        return
    elif meta:
        obj = json_loader.loads(meta, target_class=model.MODO)
    else:
        filled = prompt_for_slots(model.MODO)
        obj = model.MODO(**filled)

    attrs = obj.__dict__
    # Dump object to zarr metadata
    MODO(path=object_directory, endpoint=endpoint, **attrs)


@cli.command()
def remove(
    ctx: typer.Context,
    object_directory: Annotated[Path, typer.Argument(...)],
    element_id: Annotated[
        str,
        typer.Argument(
            ...,
            help="The identifier within the modo. Use modos show to check it.",
        ),
    ],
    endpoint: Annotated[
        Optional[str],
        typer.Option(
            "--endpoint",
            "-e",
            help="Url to modos endpoint managing the digital object.",
        ),
    ] = None,
    force: Annotated[
        bool,
        typer.Option(
            "--force",
            "-f",
            help="Skip confirmation for file deletion and allow deletion of the root object.",
        ),
    ] = False,
):
    """Removes an element and its files from the modo."""
    modo = MODO(object_directory, endpoint=ctx.obj.endpoint)
    if element_id == modo.path.name:
        if force:
            modo.remove_object()
        else:
            raise ValueError(
                "Cannot delete root object. If you want to delete the entire MODOS, use --force."
            )
    else:
        element = modo.zarr[element_id]
        rm_path = element.attrs.get("data_path", [])
        if isinstance(element, zarr.hierarchy.Group) and len(rm_path) > 0:
            if not force:
                delete = typer.confirm(
                    f"Removing {element_id} will permanently delete {rm_path}.\n Please confirm that you want to continue?"
                )
                if not delete:
                    print(f"Stop removing element {element_id}!")
                    raise typer.Abort()
        modo.remove_element(element_id)


@cli.command()
def add(
    ctx: typer.Context,
    object_directory: Annotated[Path, typer.Argument(...)],
    element_type: Annotated[
        UserElementType,
        typer.Argument(
            ...,
            help="Type of element to add to the digital object.",
        ),
    ],
    endpoint: Annotated[
        Optional[str],
        typer.Option(
            "--endpoint",
            "-e",
            help="Url to modos endpoint managing the digital object.",
        ),
    ] = None,
    parent: Annotated[
        Optional[str],
        typer.Option(
            "--parent", "-p", help="Parent object in the zarr store."
        ),
    ] = None,
    element: Annotated[
        Optional[str],
        typer.Option(
            "--element",
            "-e",
            help="Create instance from element metadata provided as a json string.",
        ),
    ] = None,
    from_file: Annotated[
        Optional[Path],
        typer.Option(
            "--from-file",
            "-f",
            help="Include a data file associated with the instance. The file must be in json or yaml format.",
        ),
    ] = None,
    source_file: Annotated[
        Optional[Path],
        typer.Option(
            "--source-file",
            "-s",
            help="Specify a data file (if any) to copy into the digital object and associate with the instance.",
        ),
    ] = None,
):
    """Add elements to a modo."""

    typer.echo(f"Updating {object_directory}.", err=True)
    modo = MODO(object_directory, endpoint=ctx.obj.endpoint)
    target_class = element_type.get_target_class()

    if from_file and element:
        raise ValueError("Only one of --from-file or --element can be used.")
    elif from_file:
        obj = parse_instance(from_file, target_class=target_class)
    elif element:
        obj = json_loader.loads(element, target_class=target_class)
    else:
        exclude = {"id": [Path(id).name for id in modo.metadata.keys()]}
        filled = prompt_for_slots(target_class, exclude)
        obj = target_class(**filled)

    modo.add_element(obj, source_file=source_file, part_of=parent)


@cli.command()
def show(
    ctx: typer.Context,
    object_directory: Annotated[Path, typer.Argument(...)],
    endpoint: Annotated[
        Optional[str],
        typer.Option(
            "--endpoint",
            "-e",
            help="Url to modos endpoint managing the digital object.",
        ),
    ] = None,
    zarr: Annotated[
        bool,
        typer.Option(
            "--zarr",
            "-z",
            help="Show the structure of the zarr archive",
        ),
    ] = False,
    files: Annotated[
        bool,
        typer.Option(
            "--files",
            "-f",
            help="Show data files in the digital object.",
        ),
    ] = False,
):
    """Show the contents of a modo."""
    endpoint = ctx.obj.endpoint
    if endpoint:
        obj = MODO(object_directory, endpoint=endpoint)
    elif os.path.exists(object_directory):
        obj = MODO(object_directory)
    else:
        raise ValueError(f"{object_directory} does not exists")
    if zarr:
        out = obj.list_arrays()
    elif files:
        out = "\n".join([str(path) for path in obj.list_files()])
    else:
        out = obj.show_contents()
    print(out)


@cli.command()
def publish(
    ctx: typer.Context,
    object_directory: Annotated[Path, typer.Argument(...)],
    output_format: Annotated[RdfFormat, typer.Option(...)] = RdfFormat.TURTLE,
    base_uri: Annotated[Optional[str], typer.Option(...)] = None,
    endpoint: Annotated[
        Optional[str],
        typer.Option(
            "--endpoint",
            "-e",
            help="Url to modos endpoint managing the digital object.",
        ),
    ] = None,
):
    """Export a modo as linked data. Turns all paths into URIs."""
    obj = MODO(object_directory, endpoint=ctx.obj.endpoint)
    print(
        obj.knowledge_graph(uri_prefix=base_uri).serialize(
            format=output_format
        )
    )


@cli.command()
def stream(
    ctx: typer.Context,
    file_path: Annotated[
        str,
        typer.Argument(
            ...,
            help="The path to the file to stream . Use modos show --files to check it.",
        ),
    ],
    endpoint: Annotated[
        str,
        typer.Option(
            "--endpoint",
            "-e",
            help="Url to modos endpoint managing the digital object.",
        ),
    ],
    region: Annotated[
        Optional[str],
        typer.Option(
            "--region",
            "-r",
            help="Restrict stream to genomic region (chr:start-end).",
        ),
    ] = None,
):
    """Stream genomic file from a remote modo into stdout.


    Example:
    modos -e http://modos.example.org stream  my-bucket/ex-modo/demo1.cram
    """
    _region = Region.from_ucsc(region) if region else None

    # NOTE: bucket is not included in htsget paths
    source = Path(*Path(file_path).parts[1:])
    endpoint = ctx.obj.endpoint

    if not endpoint:
        raise ValueError("Streaming requires a remote endpoint.")

    htsget_endpoint = EndpointManager(endpoint).htsget  # type: ignore
    if not htsget_endpoint:
        raise ValueError("No htsget service found.")

    con = HtsgetConnection(htsget_endpoint, source, _region)
    with con.open() as f:
        for chunk in f:
            sys.stdout.buffer.write(chunk)


<<<<<<< HEAD
def version_callback(value: bool):
    """Prints version and exits"""
    if value:
        print(f"modos {__version__}")
        # Exits successfully
        raise typer.Exit()


def endpoint_callback(ctx: typer.Context, url: HttpUrl):
    """Validates modos server url"""
    ctx.obj = SimpleNamespace(endpoint=url)


@cli.callback()
def callback(
    ctx: typer.Context,
    endpoint: Optional[str] = typer.Option(
        None,
        callback=endpoint_callback,
        envvar="MODOS_ENDPOINT",
        help="URL of modos server.",
    ),
    version: Optional[bool] = typer.Option(
        None,
        "--version",
        callback=version_callback,
        help="Print version of modos client",
    ),
):
    """Multi-Omics Digital Objects command line interface."""
=======
@cli.command()
def update(
    object_directory: Annotated[Path, typer.Argument(...)],
    config_file: Annotated[
        Path,
        typer.Option(
            "--config",
            "-c",
            help="File defining the updated modo. The file must be in json or yaml format.",
        ),
    ],
    s3_endpoint: Annotated[
        Optional[str],
        typer.Option(
            "--s3-endpoint",
            "-s3",
            help="Url to S3 endpoint that stores the modo.",
        ),
    ] = None,
    no_remove: Annotated[
        Optional[bool],
        typer.Option(
            "--no-remove",
            "-n",
            help="Do not remove elements that are missing in the config_file.",
        ),
    ] = False,
):
    """Update a modo based on a yaml file."""

    typer.echo(f"Updating {object_directory}.", err=True)
    modo = MODO.from_file(
        path=config_file,
        object_directory=object_directory,
        s3_endpoint=s3_endpoint,
        no_remove=no_remove,
    )
>>>>>>> 624abbb2


# Generate a click group to autogenerate docs via sphinx-click:
# https://github.com/tiangolo/typer/issues/200#issuecomment-795873331

typer_click_object = typer.main.get_command(cli)<|MERGE_RESOLUTION|>--- conflicted
+++ resolved
@@ -120,14 +120,6 @@
 def create(
     ctx: typer.Context,
     object_directory: Annotated[Path, typer.Argument(...)],
-    endpoint: Annotated[
-        Optional[str],
-        typer.Option(
-            "--endpoint",
-            "-e",
-            help="Create remote instance on modos endpoint. Must point to a valid url",
-        ),
-    ] = None,
     from_file: Annotated[
         Optional[Path],
         typer.Option(
@@ -188,14 +180,6 @@
             help="The identifier within the modo. Use modos show to check it.",
         ),
     ],
-    endpoint: Annotated[
-        Optional[str],
-        typer.Option(
-            "--endpoint",
-            "-e",
-            help="Url to modos endpoint managing the digital object.",
-        ),
-    ] = None,
     force: Annotated[
         bool,
         typer.Option(
@@ -239,14 +223,6 @@
             help="Type of element to add to the digital object.",
         ),
     ],
-    endpoint: Annotated[
-        Optional[str],
-        typer.Option(
-            "--endpoint",
-            "-e",
-            help="Url to modos endpoint managing the digital object.",
-        ),
-    ] = None,
     parent: Annotated[
         Optional[str],
         typer.Option(
@@ -302,14 +278,6 @@
 def show(
     ctx: typer.Context,
     object_directory: Annotated[Path, typer.Argument(...)],
-    endpoint: Annotated[
-        Optional[str],
-        typer.Option(
-            "--endpoint",
-            "-e",
-            help="Url to modos endpoint managing the digital object.",
-        ),
-    ] = None,
     zarr: Annotated[
         bool,
         typer.Option(
@@ -350,14 +318,6 @@
     object_directory: Annotated[Path, typer.Argument(...)],
     output_format: Annotated[RdfFormat, typer.Option(...)] = RdfFormat.TURTLE,
     base_uri: Annotated[Optional[str], typer.Option(...)] = None,
-    endpoint: Annotated[
-        Optional[str],
-        typer.Option(
-            "--endpoint",
-            "-e",
-            help="Url to modos endpoint managing the digital object.",
-        ),
-    ] = None,
 ):
     """Export a modo as linked data. Turns all paths into URIs."""
     obj = MODO(object_directory, endpoint=ctx.obj.endpoint)
@@ -378,14 +338,6 @@
             help="The path to the file to stream . Use modos show --files to check it.",
         ),
     ],
-    endpoint: Annotated[
-        str,
-        typer.Option(
-            "--endpoint",
-            "-e",
-            help="Url to modos endpoint managing the digital object.",
-        ),
-    ],
     region: Annotated[
         Optional[str],
         typer.Option(
@@ -420,7 +372,39 @@
             sys.stdout.buffer.write(chunk)
 
 
-<<<<<<< HEAD
+@cli.command()
+def update(
+    ctx: typer.Context,
+    object_directory: Annotated[Path, typer.Argument(...)],
+    config_file: Annotated[
+        Path,
+        typer.Option(
+            "--config",
+            "-c",
+            help="File defining the updated modo. The file must be in json or yaml format.",
+        ),
+    ],
+    no_remove: Annotated[
+        Optional[bool],
+        typer.Option(
+            "--no-remove",
+            "-n",
+            help="Do not remove elements that are missing in the config_file.",
+        ),
+    ] = False,
+):
+    """Update a modo based on a yaml file."""
+
+    typer.echo(f"Updating {object_directory}.", err=True)
+    endpoint = ctx.obj.endpoint
+    modo = MODO.from_file(
+        path=config_file,
+        object_directory=object_directory,
+        endpoint=endpoint,
+        no_remove=no_remove,
+    )
+
+
 def version_callback(value: bool):
     """Prints version and exits"""
     if value:
@@ -451,46 +435,7 @@
     ),
 ):
     """Multi-Omics Digital Objects command line interface."""
-=======
-@cli.command()
-def update(
-    object_directory: Annotated[Path, typer.Argument(...)],
-    config_file: Annotated[
-        Path,
-        typer.Option(
-            "--config",
-            "-c",
-            help="File defining the updated modo. The file must be in json or yaml format.",
-        ),
-    ],
-    s3_endpoint: Annotated[
-        Optional[str],
-        typer.Option(
-            "--s3-endpoint",
-            "-s3",
-            help="Url to S3 endpoint that stores the modo.",
-        ),
-    ] = None,
-    no_remove: Annotated[
-        Optional[bool],
-        typer.Option(
-            "--no-remove",
-            "-n",
-            help="Do not remove elements that are missing in the config_file.",
-        ),
-    ] = False,
-):
-    """Update a modo based on a yaml file."""
-
-    typer.echo(f"Updating {object_directory}.", err=True)
-    modo = MODO.from_file(
-        path=config_file,
-        object_directory=object_directory,
-        s3_endpoint=s3_endpoint,
-        no_remove=no_remove,
-    )
->>>>>>> 624abbb2
-
+    ...
 
 # Generate a click group to autogenerate docs via sphinx-click:
 # https://github.com/tiangolo/typer/issues/200#issuecomment-795873331
